"""Flask tabanlı Türkçe kişisel bütçe ve finans takip uygulaması."""
from __future__ import annotations

from collections import defaultdict
from datetime import date, datetime, timedelta
from functools import wraps
from typing import Dict, List

from dateutil.relativedelta import relativedelta
from flask import (
    Flask,
    flash,
    g,
    redirect,
    render_template,
    request,
    session,
    url_for,
)

from models import Account, Category, SavingsGoal, Transaction, User, db
from sqlalchemy import inspect, text
from werkzeug.security import check_password_hash, generate_password_hash


DEFAULT_CURRENCY = "TRY"
CURRENCY_SYMBOLS = {
    "TRY": "₺",
    "USD": "$",
    "EUR": "€",
}
CURRENCY_CHOICES = [
    ("TRY", "Türk Lirası (₺)"),
    ("USD", "ABD Doları ($)"),
    ("EUR", "Euro (€)"),
]

EMOTION_CHOICES = [
    ("mutluluk", "Mutluluk"),
    ("heyecan", "Heyecan"),
    ("rahatlama", "Rahatlama"),
    ("nötr", "Nötr"),
    ("pişmanlık", "Pişmanlık"),
    ("stres", "Stres"),
]

EMOTION_LABELS = dict(EMOTION_CHOICES)

GOAL_MILESTONES = [
    {
        "threshold": 25,
        "title": "İlk Çeyrek Tamam",
        "message": "Tasarruflarının ilk %25'ine ulaştın. Harcama günlüğünde küçük kaçamakları gözden geçir!",
        "variant": "info",
    },
    {
        "threshold": 50,
        "title": "Yarı Yolu Geçtin",
        "message": "%50 barajını aştın. Şimdi otomatik birikim talimatı oluşturarak ivmeni koruyabilirsin.",
        "variant": "success",
    },
    {
        "threshold": 75,
        "title": "Son Viraj",
        "message": "Tasarruf hedefinin %75'i tamam. Hedef tarihine kadar kalan küçük tutarları planlayarak temkinli ilerle.",
        "variant": "warning",
    },
    {
        "threshold": 100,
        "title": "Hedef Tamamlandı",
        "message": "Tebrikler! Hedefini gerçekleştirdin. Yeni bir hedef belirlemeyi ve başarılarını not etmeyi unutma.",
        "variant": "primary",
    },
]


def create_app() -> Flask:
    """Flask uygulamasını oluşturur ve yapılandırır."""

    app = Flask(__name__)
    app.config["SECRET_KEY"] = "butce-uygulamasi"  # Demo amaçlı basit bir anahtar
    app.config["SQLALCHEMY_DATABASE_URI"] = "sqlite:///butce.db"
    app.config["SQLALCHEMY_TRACK_MODIFICATIONS"] = False

    db.init_app(app)

    with app.app_context():
        db.create_all()

        inspector = inspect(db.engine)
        account_columns = {col["name"] for col in inspector.get_columns("accounts")}
        if "currency" not in account_columns:
            db.session.execute(
                text(
                    "ALTER TABLE accounts ADD COLUMN currency VARCHAR(3) NOT NULL DEFAULT 'TRY'"
                )
            )
            db.session.commit()

        transaction_columns = {col["name"] for col in inspector.get_columns("transactions")}
        if "emotion" not in transaction_columns:
            db.session.execute(
                text("ALTER TABLE transactions ADD COLUMN emotion VARCHAR(50)")
            )
            db.session.commit()

        category_columns = {col["name"] for col in inspector.get_columns("categories")}
        if "monthly_limit" not in category_columns:
            db.session.execute(
                text("ALTER TABLE categories ADD COLUMN monthly_limit FLOAT")
            )
            db.session.commit()

        # Uygulama ilk kez açıldığında varsayılan kayıtlar oluşturalım.
        if not Account.query.first():
            db.session.add_all(
                [
                    Account(name="Nakit", description="Cüzdandaki para", currency=DEFAULT_CURRENCY),
                    Account(name="Banka", description="Vadesiz hesap", currency=DEFAULT_CURRENCY),
                    Account(
                        name="Kredi Kartı",
                        description="Kart harcamaları",
                        currency=DEFAULT_CURRENCY,
                    ),
                ]
            )
            db.session.commit()
        if not Category.query.first():
            db.session.add_all(
                [
                    Category(name="Maaş", color="success"),
                    Category(name="Market", color="warning"),
                    Category(name="Faturalar", color="danger"),
                    Category(name="Diğer", color="secondary"),
                ]
            )
            db.session.commit()

    @app.template_filter("turkish_date")
    def turkish_date(value: date | datetime) -> str:
        """Tarihleri gg.aa.yyyy formatında gösteren şablon filtresi."""

        if value is None:
            return ""
        if isinstance(value, datetime):
            value = value.date()
        return value.strftime("%d.%m.%Y")

    @app.context_processor
    def inject_common_data() -> Dict[str, object]:
        """Şablonlarda sık kullanılan verileri otomatik olarak sağlar."""

        user = getattr(g, "user", None)
        accounts: List[Account] = []
        categories: List[Category] = []
        toplam_bakiye = 0.0
        toplam_gelir = 0.0
        toplam_gider = 0.0

        if user is not None:
            accounts = Account.query.all()
            categories = Category.query.all()
            toplam_bakiye = sum(a.balance() for a in accounts)
            toplam_gelir = sum(
                t.amount for t in Transaction.query.filter_by(type="gelir").all()
            )
            toplam_gider = sum(
                t.amount for t in Transaction.query.filter_by(type="gider").all()
            )

        return {
            "tum_hesaplar": accounts,
            "tum_kategoriler": categories,
            "toplam_bakiye": toplam_bakiye,
            "toplam_gelir": toplam_gelir,
            "toplam_gider": toplam_gider,
            "now": datetime.now,
            "currency_symbols": CURRENCY_SYMBOLS,
            "default_currency": DEFAULT_CURRENCY,
            "default_currency_symbol": CURRENCY_SYMBOLS[DEFAULT_CURRENCY],
            "emotion_choices": EMOTION_CHOICES,
            "emotion_labels": EMOTION_LABELS,
            "current_user": user,
        }

    @app.before_request
    def load_logged_in_user() -> None:
        """Oturum açmış kullanıcıyı global bağlama yükler."""

        user_id = session.get("user_id")
        g.user = db.session.get(User, user_id) if user_id else None

    def login_required(view):
        """Kullanıcı girişi gerektiren görünümler için dekoratör."""

        @wraps(view)
        def wrapped_view(*args, **kwargs):
            if getattr(g, "user", None) is None:
                flash("Bu sayfaya erişmek için lütfen giriş yapın.", "warning")
                return redirect(url_for("login"))
            return view(*args, **kwargs)

        return wrapped_view

<<<<<<< HEAD
    def _kategori_limit_durumlari():
        """Kategorilerin bu ayki limit durumlarını hesaplar."""

        bugun = date.today()
        ay_baslangic = bugun.replace(day=1)
        ay_sonu = ay_baslangic + relativedelta(months=1)

        kategoriler = Category.query.order_by(Category.name.asc()).all()
        durumlar = []
        for kategori in kategoriler:
            aylik_harcama = (
                db.session.query(db.func.sum(Transaction.amount))
                .filter(Transaction.category_id == kategori.id)
                .filter(Transaction.type == "gider")
                .filter(Transaction.date >= ay_baslangic)
                .filter(Transaction.date < ay_sonu)
                .scalar()
                or 0.0
            )
            limit = kategori.monthly_limit
            limit_asildi = limit is not None and aylik_harcama > limit
            durumlar.append(
                {
                    "kategori": kategori,
                    "aylik_harcama": aylik_harcama,
                    "limit": limit,
                    "limit_asildi": limit_asildi,
                    "kalan_limit": (limit - aylik_harcama) if limit is not None else None,
                }
            )

        return durumlar

=======
>>>>>>> 7538f112
    @app.route("/register", methods=["GET", "POST"])
    def register():
        """Yeni kullanıcı kaydı oluşturur."""

        if getattr(g, "user", None):
            return redirect(url_for("dashboard"))

        if request.method == "POST":
            email = request.form.get("email", "").strip().lower()
            password = request.form.get("password", "")
            confirm_password = request.form.get("confirm_password", "")

            if not email or not password:
                flash("E-posta ve şifre alanları zorunludur.", "danger")
            elif password != confirm_password:
                flash("Şifreler eşleşmiyor. Lütfen kontrol edin.", "danger")
            elif User.query.filter_by(email=email).first():
                flash("Bu e-posta adresiyle zaten bir hesap mevcut.", "warning")
            else:
                user = User(email=email, password_hash=generate_password_hash(password))
                db.session.add(user)
                db.session.commit()
                flash("Kayıt işlemi tamamlandı. Giriş yapabilirsiniz.", "success")
                return redirect(url_for("login"))

        return render_template("auth/register.html")

    @app.route("/login", methods=["GET", "POST"])
    def login():
        """Kullanıcı giriş işlemini gerçekleştirir."""

        if getattr(g, "user", None):
            return redirect(url_for("dashboard"))

        if request.method == "POST":
            email = request.form.get("email", "").strip().lower()
            password = request.form.get("password", "")

            user = User.query.filter_by(email=email).first()
            if user and check_password_hash(user.password_hash, password):
                session.clear()
                session["user_id"] = user.id
                flash("Başarıyla giriş yaptınız.", "success")
                return redirect(url_for("dashboard"))

            flash("Geçersiz e-posta veya şifre.", "danger")

        return render_template("auth/login.html")

    @app.route("/logout")
    def logout():
        """Aktif kullanıcı oturumunu sonlandırır."""

        session.clear()
        flash("Oturumunuz sonlandırıldı.", "info")
        return redirect(url_for("login"))

    @app.route("/")
    @login_required
    def dashboard():
        """Ana gösterge paneli."""

        bugun = date.today()
        ay_baslangic = bugun.replace(day=1)
        son_otuz_gun = date.today() - timedelta(days=29)
        son_otuz_gun_islemleri = (
            Transaction.query.filter(Transaction.date >= son_otuz_gun)
            .order_by(Transaction.date.asc())
            .all()
        )

        gunluk_toplamlar: Dict[date, float] = defaultdict(float)
        for t in son_otuz_gun_islemleri:
            gunluk_toplamlar[t.date] += t.signed_amount()
        trend_verisi = []
        tarih = son_otuz_gun
        while tarih <= date.today():
            trend_verisi.append({
                "tarih": tarih.strftime("%d.%m.%Y"),
                "tutar": gunluk_toplamlar.get(tarih, 0.0),
            })
            tarih += timedelta(days=1)

        gelirler = (
            db.session.query(db.func.sum(Transaction.amount))
            .filter(Transaction.type == "gelir")
            .scalar()
            or 0
        )
        giderler = (
            db.session.query(db.func.sum(Transaction.amount))
            .filter(Transaction.type == "gider")
            .scalar()
            or 0
        )
        net_bakiye = gelirler - giderler

        kategori_toplamlari = (
            db.session.query(
                Category.name,
                Category.color,
                db.func.sum(Transaction.amount).label("toplam"),
            )
            .join(Transaction, Transaction.category_id == Category.id)
            .filter(Transaction.type == "gider")
            .group_by(Category.id)
            .order_by(db.desc("toplam"))
            .all()
        )
        en_cok_harcanan = kategori_toplamlari[0] if kategori_toplamlari else None

        hesap_bakiyeleri = [
            {"hesap": hesap.name, "bakiye": hesap.balance()} for hesap in Account.query.all()
        ]

        aylik_veriler = _aylik_gelir_gider_dagilimi()

        duygu_ozeti_sorgu = (
            db.session.query(
                Transaction.emotion,
                db.func.count(Transaction.id).label("adet"),
                db.func.sum(Transaction.amount).label("toplam"),
            )
            .filter(Transaction.type == "gider")
            .filter(Transaction.date >= ay_baslangic)
            .filter(Transaction.emotion.isnot(None))
            .filter(Transaction.emotion != "")
            .group_by(Transaction.emotion)
            .order_by(db.desc("toplam"))
        )

        duygu_ozeti = [
            {
                "emotion": emotion,
                "label": EMOTION_LABELS.get(emotion, emotion.title()),
                "adet": adet,
                "toplam": toplam or 0,
                "ortalama": (toplam or 0) / adet if adet else 0,
            }
            for emotion, adet, toplam in duygu_ozeti_sorgu
        ]

        tasarruf_planlari, kilit_mesajlari = _tasarruf_planlarini_hazirla()

        kategori_limit_durumlari = _kategori_limit_durumlari()
        limitli_kategoriler = [durum for durum in kategori_limit_durumlari if durum["limit"] is not None]
        limit_uyarilari = [durum for durum in limitli_kategoriler if durum["limit_asildi"]]

        return render_template(
            "dashboard.html",
            gelirler=gelirler,
            giderler=giderler,
            net_bakiye=net_bakiye,
            kategori_toplamlari=kategori_toplamlari,
            en_cok_harcanan=en_cok_harcanan,
            trend_verisi=trend_verisi,
            hesap_bakiyeleri=hesap_bakiyeleri,
            aylik_veriler=aylik_veriler,
            duygu_ozeti=duygu_ozeti,
            tasarruf_planlari=tasarruf_planlari,
            kilit_mesajlari=kilit_mesajlari,
            kategori_limit_durumlari=kategori_limit_durumlari,
            limitli_kategoriler=limitli_kategoriler,
            limit_uyarilari=limit_uyarilari,
        )

    @app.route("/savings-goals", methods=["POST"])
    @login_required
    def create_savings_goal():
        """Yeni bir tasarruf hedefi oluşturur."""

        ad = request.form.get("name", "").strip()
        hedef_tutar = request.form.get("target_amount", type=float)
        baslangic_tarihi = _parse_date(request.form.get("start_date")) or date.today()
        hedef_tarihi = _parse_date(request.form.get("target_date"))

        if not ad or not hedef_tutar or hedef_tutar <= 0 or hedef_tarihi is None:
            flash("Hedef adı, tutarı ve hedef tarihi zorunludur.", "danger")
            return redirect(url_for("dashboard"))

        if hedef_tarihi < baslangic_tarihi:
            flash("Hedef tarihi başlangıç tarihinden önce olamaz.", "danger")
            return redirect(url_for("dashboard"))

        hedef = SavingsGoal(
            name=ad,
            target_amount=hedef_tutar,
            start_date=baslangic_tarihi,
            target_date=hedef_tarihi,
        )
        db.session.add(hedef)
        db.session.commit()
        flash("Tasarruf hedefi kaydedildi.", "success")
        return redirect(url_for("dashboard"))

    @app.route("/savings-goals/<int:goal_id>/delete", methods=["POST"])
    @login_required
    def delete_savings_goal(goal_id: int):
        """Mevcut tasarruf hedefini siler."""

        hedef = SavingsGoal.query.get_or_404(goal_id)
        db.session.delete(hedef)
        db.session.commit()
        flash("Tasarruf hedefi silindi.", "info")
        return redirect(url_for("dashboard"))

    def _parse_date(value: str | None) -> date | None:
        """Formlardan gelen tarih değerlerini Türkçe format desteğiyle çözümler."""

        if not value:
            return None
        for fmt in ("%Y-%m-%d", "%d.%m.%Y"):
            try:
                return datetime.strptime(value, fmt).date()
            except ValueError:
                continue
        return None

    @app.route("/accounts", methods=["GET", "POST"])
    @login_required
    def accounts():
        """Hesap listesi ve ekleme işlemleri."""

        if request.method == "POST":
            name = request.form.get("name", "").strip()
            description = request.form.get("description", "").strip()
            currency = request.form.get("currency", DEFAULT_CURRENCY).upper()
            if currency not in CURRENCY_SYMBOLS:
                currency = DEFAULT_CURRENCY
            if not name:
                flash("Hesap adı zorunludur.", "danger")
            else:
                hesap = Account(name=name, description=description, currency=currency)
                db.session.add(hesap)
                db.session.commit()
                flash("Hesap başarıyla eklendi.", "success")
            return redirect(url_for("accounts"))

        hesaplar = Account.query.order_by(Account.name.asc()).all()
        return render_template(
            "accounts.html",
            hesaplar=hesaplar,
            para_birimleri=CURRENCY_CHOICES,
        )

    @app.route("/accounts/<int:account_id>/update", methods=["POST"])
    @login_required
    def update_account(account_id: int):
        """Hesap bilgilerini günceller."""

        hesap = Account.query.get_or_404(account_id)
        hesap.name = request.form.get("name", hesap.name).strip()
        hesap.description = request.form.get("description", hesap.description).strip()
        currency = request.form.get("currency", hesap.currency or DEFAULT_CURRENCY).upper()
        if currency not in CURRENCY_SYMBOLS:
            currency = DEFAULT_CURRENCY
        hesap.currency = currency
        db.session.commit()
        flash("Hesap güncellendi.", "success")
        return redirect(url_for("accounts"))

    @app.route("/accounts/<int:account_id>/delete", methods=["POST"])
    @login_required
    def delete_account(account_id: int):
        """Hesabı ve ilişkili işlemleri siler."""

        hesap = Account.query.get_or_404(account_id)
        db.session.delete(hesap)
        db.session.commit()
        flash("Hesap silindi.", "info")
        return redirect(url_for("accounts"))

    @app.route("/categories", methods=["GET", "POST"])
    @login_required
    def categories():
        """Kategori listesi ve ekleme işlemleri."""

        if request.method == "POST":
            name = request.form.get("name", "").strip()
            color = request.form.get("color", "secondary").strip() or "secondary"
            limit = request.form.get("monthly_limit", type=float)
            if limit is not None and limit < 0:
                flash("Aylık limit negatif olamaz.", "danger")
            elif not name:
                flash("Kategori adı zorunludur.", "danger")
            else:
                kategori = Category(name=name, color=color, monthly_limit=limit)
                db.session.add(kategori)
                db.session.commit()
                flash("Kategori eklendi.", "success")
            return redirect(url_for("categories"))

        kategori_durumlari = _kategori_limit_durumlari()

        return render_template("categories.html", kategori_durumlari=kategori_durumlari)

    @app.route("/categories/<int:category_id>/update", methods=["POST"])
    @login_required
    def update_category(category_id: int):
        """Kategori bilgilerini günceller."""

        kategori = Category.query.get_or_404(category_id)
        kategori.name = request.form.get("name", kategori.name).strip()
        kategori.color = request.form.get("color", kategori.color).strip() or kategori.color
        limit = request.form.get("monthly_limit", type=float)
        if limit is not None and limit < 0:
            flash("Aylık limit negatif olamaz.", "danger")
            return redirect(url_for("categories"))
        kategori.monthly_limit = limit
        db.session.commit()
        flash("Kategori güncellendi.", "success")
        return redirect(url_for("categories"))

    @app.route("/categories/<int:category_id>/delete", methods=["POST"])
    @login_required
    def delete_category(category_id: int):
        """Kategoriyi siler."""

        kategori = Category.query.get_or_404(category_id)
        db.session.delete(kategori)
        db.session.commit()
        flash("Kategori silindi.", "info")
        return redirect(url_for("categories"))

    @app.route("/transactions", methods=["GET", "POST"])
    @login_required
    def transactions():
        """Gelir ve gider işlemlerini listeler ve yeni kayıt ekler."""

        if request.method == "POST":
            tarih_str = request.form.get("date")
            tarih = _parse_date(tarih_str) or date.today()
            kategori_id = request.form.get("category_id", type=int)
            hesap_id = request.form.get("account_id", type=int)
            tur = request.form.get("type", "gider")
            aciklama = request.form.get("description", "").strip()
            miktar = request.form.get("amount", type=float)
            duygu = request.form.get("emotion", "").strip()

            if not (kategori_id and hesap_id and miktar):
                flash("Kategori, hesap ve tutar alanları zorunludur.", "danger")
            else:
                islem = Transaction(
                    date=tarih,
                    category_id=kategori_id,
                    account_id=hesap_id,
                    type=tur,
                    description=aciklama,
                    amount=miktar,
                    emotion=duygu or None,
                )
                db.session.add(islem)
                db.session.commit()
                flash("İşlem eklendi.", "success")
            return redirect(url_for("transactions"))

        baslangic = _parse_date(request.args.get("start_date"))
        bitis = _parse_date(request.args.get("end_date"))
        kategori_id = request.args.get("category_id", type=int)
        tur = request.args.get("type", default="tumu")

        sorgu = Transaction.query.order_by(Transaction.date.desc(), Transaction.id.desc())
        if baslangic:
            sorgu = sorgu.filter(Transaction.date >= baslangic)
        if bitis:
            sorgu = sorgu.filter(Transaction.date <= bitis)
        if kategori_id:
            sorgu = sorgu.filter(Transaction.category_id == kategori_id)
        if tur in {"gelir", "gider"}:
            sorgu = sorgu.filter(Transaction.type == tur)

        islemler = sorgu.all()

        toplam = sum(t.signed_amount() for t in islemler)

        return render_template(
            "transactions.html",
            islemler=islemler,
            toplam=toplam,
            filtreler={
                "start_date": baslangic.strftime("%Y-%m-%d") if baslangic else "",
                "end_date": bitis.strftime("%Y-%m-%d") if bitis else "",
                "category_id": kategori_id or "",
                "type": tur,
            },
        )

    @app.route("/transactions/<int:transaction_id>/update", methods=["POST"])
    @login_required
    def update_transaction(transaction_id: int):
        """Var olan bir işlemi günceller."""

        islem = Transaction.query.get_or_404(transaction_id)
        tarih = _parse_date(request.form.get("date")) or islem.date
        islem.date = tarih
        islem.category_id = request.form.get("category_id", type=int) or islem.category_id
        islem.account_id = request.form.get("account_id", type=int) or islem.account_id
        islem.type = request.form.get("type", islem.type)
        islem.description = request.form.get("description", islem.description)
        duygu = request.form.get("emotion", "").strip()
        islem.emotion = duygu or None
        amount = request.form.get("amount", type=float)
        if amount:
            islem.amount = amount
        db.session.commit()
        flash("İşlem güncellendi.", "success")
        return redirect(url_for("transactions"))

    @app.route("/transactions/<int:transaction_id>/delete", methods=["POST"])
    @login_required
    def delete_transaction(transaction_id: int):
        """İşlemi siler."""

        islem = Transaction.query.get_or_404(transaction_id)
        db.session.delete(islem)
        db.session.commit()
        flash("İşlem silindi.", "info")
        return redirect(url_for("transactions"))

    @app.route("/reports")
    @login_required
    def reports():
        """Grafik raporlarını gösterir."""

        aylik_veriler = _aylik_gelir_gider_dagilimi()
        kategori_dagilimi = _kategori_dagilimi()
        hesap_dagilimi = [
            {"label": hesap.name, "value": round(hesap.balance(), 2)}
            for hesap in Account.query.order_by(Account.name)
        ]

        return render_template(
            "reports.html",
            aylik_veriler=aylik_veriler,
            kategori_dagilimi=kategori_dagilimi,
            hesap_dagilimi=hesap_dagilimi,
        )

    def _aylik_gelir_gider_dagilimi() -> Dict[str, List]:
        """Son 6 ayın gelir/gider dağılımını çıkarır."""

        bugun = date.today().replace(day=1)
        aylar: List[str] = []
        gelir_listesi: List[float] = []
        gider_listesi: List[float] = []

        for i in range(5, -1, -1):
            ay_baslangic = bugun - relativedelta(months=i)
            sonraki_ay = ay_baslangic + relativedelta(months=1)
            ay_etiketi = ay_baslangic.strftime("%m.%Y")
            aylar.append(ay_etiketi)

            ay_gelir = (
                db.session.query(db.func.sum(Transaction.amount))
                .filter(Transaction.type == "gelir")
                .filter(Transaction.date >= ay_baslangic)
                .filter(Transaction.date < sonraki_ay)
                .scalar()
                or 0
            )
            ay_gider = (
                db.session.query(db.func.sum(Transaction.amount))
                .filter(Transaction.type == "gider")
                .filter(Transaction.date >= ay_baslangic)
                .filter(Transaction.date < sonraki_ay)
                .scalar()
                or 0
            )
            gelir_listesi.append(round(ay_gelir, 2))
            gider_listesi.append(round(ay_gider, 2))

        return {"labels": aylar, "gelir": gelir_listesi, "gider": gider_listesi}

    def _ay_sayisi(baslangic: date, bitis: date) -> int:
        """İki tarih arasındaki ay sayısını (en az 1) hesaplar."""

        if bitis < baslangic:
            return 0
        delta = relativedelta(bitis, baslangic)
        ay_farki = delta.years * 12 + delta.months
        if delta.days >= 0:
            ay_farki += 1
        return max(ay_farki, 1)

    def _tasarruf_planlarini_hazirla() -> tuple[List[Dict[str, object]], List[Dict[str, object]]]:
        """Tasarruf hedeflerini detaylandırır ve kilit mesajlarını döndürür."""

        bugun = date.today()
        planlar: List[Dict[str, object]] = []
        kilit_mesajlari: List[Dict[str, object]] = []

        tum_hedefler = SavingsGoal.query.order_by(SavingsGoal.target_date.asc()).all()
        for hedef in tum_hedefler:
            baslangic = hedef.start_date
            hedef_tarihi = hedef.target_date
            if isinstance(baslangic, datetime):
                baslangic = baslangic.date()
            if isinstance(hedef_tarihi, datetime):
                hedef_tarihi = hedef_tarihi.date()

            plan_suresi = max(_ay_sayisi(baslangic, hedef_tarihi), 1)
            takip_bitis = min(hedef_tarihi, bugun)
            gelir_toplam = (
                db.session.query(db.func.sum(Transaction.amount))
                .filter(Transaction.type == "gelir")
                .filter(Transaction.date >= baslangic)
                .filter(Transaction.date <= takip_bitis)
                .scalar()
                or 0
            )
            gider_toplam = (
                db.session.query(db.func.sum(Transaction.amount))
                .filter(Transaction.type == "gider")
                .filter(Transaction.date >= baslangic)
                .filter(Transaction.date <= takip_bitis)
                .scalar()
                or 0
            )
            net_birikim = gelir_toplam - gider_toplam
            kalan_tutar = max(0.0, hedef.target_amount - net_birikim)

            hedefe_kalan_gun = (hedef_tarihi - bugun).days
            hedefe_kalan_gun = hedefe_kalan_gun if hedefe_kalan_gun >= 0 else 0

            ilerleme = 0.0
            if hedef.target_amount > 0:
                ilerleme = max(0.0, min(100.0, (net_birikim / hedef.target_amount) * 100))

            gecen_ay_sayisi = 0
            if bugun >= baslangic:
                gecen_ay_sayisi = _ay_sayisi(baslangic, takip_bitis)

            ortalama_aylik = net_birikim / gecen_ay_sayisi if gecen_ay_sayisi else 0.0
            onerilen_aylik = hedef.target_amount / plan_suresi if plan_suresi else hedef.target_amount

            kilitler: List[Dict[str, object]] = []
            for milestone in GOAL_MILESTONES:
                if ilerleme >= milestone["threshold"]:
                    kilit = {
                        **milestone,
                        "goal_name": hedef.name,
                    }
                    kilitler.append(kilit)
                    kilit_mesajlari.append(kilit)

            planlar.append(
                {
                    "id": hedef.id,
                    "name": hedef.name,
                    "target_amount": hedef.target_amount,
                    "start_date": baslangic,
                    "target_date": hedef_tarihi,
                    "net_savings": net_birikim,
                    "remaining_amount": kalan_tutar,
                    "remaining_days": hedefe_kalan_gun,
                    "progress": ilerleme,
                    "recommended_monthly": onerilen_aylik,
                    "actual_monthly": ortalama_aylik,
                    "is_completed": ilerleme >= 100,
                    "unlocked_milestones": kilitler,
                    "total_months": plan_suresi,
                    "elapsed_months": gecen_ay_sayisi,
                }
            )

        kilit_mesajlari.sort(key=lambda item: (item["threshold"], item["goal_name"]))
        return planlar, kilit_mesajlari

    def _kategori_dagilimi() -> List[Dict[str, object]]:
        """Gelir ve giderlerin kategori bazında dağılımını hesaplar."""

        sorgu = (
            db.session.query(
                Category.name,
                Category.color,
                db.func.sum(Transaction.amount).label("toplam"),
                Transaction.type,
            )
            .join(Transaction, Transaction.category_id == Category.id)
            .group_by(Category.id, Transaction.type)
            .order_by(Category.name)
        )

        dagilim: Dict[str, Dict[str, object]] = {}
        for isim, renk, toplam, tur in sorgu:
            if isim not in dagilim:
                dagilim[isim] = {
                    "name": isim,
                    "color": renk,
                    "gelir": 0.0,
                    "gider": 0.0,
                }
            dagilim[isim][tur] = round(toplam or 0, 2)
        return list(dagilim.values())

    return app


if __name__ == "__main__":
    application = create_app()
    application.run(debug=True)<|MERGE_RESOLUTION|>--- conflicted
+++ resolved
@@ -202,42 +202,6 @@
 
         return wrapped_view
 
-<<<<<<< HEAD
-    def _kategori_limit_durumlari():
-        """Kategorilerin bu ayki limit durumlarını hesaplar."""
-
-        bugun = date.today()
-        ay_baslangic = bugun.replace(day=1)
-        ay_sonu = ay_baslangic + relativedelta(months=1)
-
-        kategoriler = Category.query.order_by(Category.name.asc()).all()
-        durumlar = []
-        for kategori in kategoriler:
-            aylik_harcama = (
-                db.session.query(db.func.sum(Transaction.amount))
-                .filter(Transaction.category_id == kategori.id)
-                .filter(Transaction.type == "gider")
-                .filter(Transaction.date >= ay_baslangic)
-                .filter(Transaction.date < ay_sonu)
-                .scalar()
-                or 0.0
-            )
-            limit = kategori.monthly_limit
-            limit_asildi = limit is not None and aylik_harcama > limit
-            durumlar.append(
-                {
-                    "kategori": kategori,
-                    "aylik_harcama": aylik_harcama,
-                    "limit": limit,
-                    "limit_asildi": limit_asildi,
-                    "kalan_limit": (limit - aylik_harcama) if limit is not None else None,
-                }
-            )
-
-        return durumlar
-
-=======
->>>>>>> 7538f112
     @app.route("/register", methods=["GET", "POST"])
     def register():
         """Yeni kullanıcı kaydı oluşturur."""
